package Template::Flute::Iterator::JSON;

use strict;
use warnings;

use JSON;

use base 'Template::Flute::Iterator';

=head1 NAME

Template::Flute::Iterator::JSON - Iterator class for JSON strings and files

=head1 SYNOPSIS

    $json = q{[
        {"sku": "orange", "image": "orange.jpg"},
        {"sku": "pomelo", "image": "pomelo.jpg"}
    ]};

    $json_iter = Template::Flute::Iterator::JSON->new($json);

    $json_iter->next();

    $json_iter_file = Template::Flute::Iterator::JSON->new(file => 'fruits.json');

=head1 DESCRIPTION

Template::Flute::Iterator::JSON is a subclass of L<Template::Flute::Iterator>.

=head1 CONSTRUCTOR

=head2 new

Creates an Template::Flute::Iterator::JSON object from a JSON string.

The JSON string can be either passed as such or as scalar reference.

=cut

sub new {
	my ($class, @args) = @_;
	my ($json, $json_struct, $self, $key, $value);

	$self = {};
	
	bless ($self, $class);

	if (@args == 1) {
		# single parameter => JSON is passed as string or scalar reference
		if (ref($args[0]) eq 'SCALAR') {
			$json = ${$args[0]};
		}
		else {
			$json = $args[0];
		}

		$json_struct = from_json($json);
		$self->_seed_iterator($json_struct);
		
		return $self;
	}
	
	while (@args) {
		$key = shift(@args);
		$value = shift(@args);
		
		$self->{$key} = $value;
	}

	if ($self->{file}) {
		$json_struct = $self->_parse_json_from_file($self->{file});
		$self->_seed_iterator($json_struct);
	}
	else {
		die "Missing JSON file.";
	}
	
	return $self;
}

sub _seed_iterator {
    my ($self, $json_struct) = @_;

    if (exists $self->{selector}) {
<<<<<<< HEAD
        if ($self->{selector} eq '*') {
            my @records;
            
            for my $record (@$json_struct) {
                push(@records, @{$record->{$self->{children}}});
            }
            
		    $self->seed(\@records);
=======
	if (ref($self->{selector}) eq 'HASH') {
	    my (@k, $key, $value);

	    # loop through top level elements and locate selector
	    if ((@k = keys %{$self->{selector}})) {
		$key = $k[0];
		$value = $self->{selector}->{$key};
		
		for my $record (@$json_struct) {
		    if (exists $record->{$key} 
			&& $record->{$key} eq $value) {
		    $self->seed($record->{$self->{children}});
>>>>>>> 5f074f5f
		    return;
		    }
		}
<<<<<<< HEAD
        
        if (ref($self->{selector}) eq 'HASH') {
            my (@k, $key, $value);

            # loop through top level elements and locate selector
            if ((@k = keys %{$self->{selector}})) {
                $key = $k[0];
                $value = $self->{selector}->{$key};

                for my $record (@$json_struct) {
                    if (exists $record->{$key} 
                        && $record->{$key} eq $value) {
                        $self->seed($record->{$self->{children}});
                        return;
                    }
                }
            }

            return;
        }
=======
	    }
	}
	elsif ($self->{selector} eq '*') {
	    # find all elements
	    $self->seed($self->_tree($json_struct, $self->{children}, $self->{sort}));

	    if ($self->{sort}) {
		$self->sort($self->{sort}, $self->{unique});
	    }

	    return;
	}

	# no matches for selector, seed iterator with empty list
	$self->seed();
	return;
>>>>>>> 5f074f5f
    }
    
    $self->seed($json_struct);
}

sub _tree {
    my ($self, $json_struct, $children, $sort) = @_;
    my (@leaves);

    for my $record (@$json_struct) {
	if (exists $record->{$children}) {
	    for my $child (@{$record->{$children}}) {
		push (@leaves, $child);
	    }
	}
    }

    return \@leaves;
}

sub _parse_json_from_file {
	my ($self, $file) = @_;
	my ($json_fh, $json_struct, $json_txt);
	
	# read from JSON file
	unless (open $json_fh, '<', $file) {
		die "$0: failed to open JSON file $file: $!\n";
	}

	while (<$json_fh>) {
		$json_txt .= $_;
	}

	close $json_fh;

	# parse JSON
	$json_struct = from_json($json_txt);

	return $json_struct;
}

=head1 AUTHOR

Stefan Hornburg (Racke), <racke@linuxia.de>

=head1 LICENSE AND COPYRIGHT

Copyright 2011 Stefan Hornburg (Racke) <racke@linuxia.de>.

This program is free software; you can redistribute it and/or modify it
under the terms of either: the GNU General Public License as published
by the Free Software Foundation; or the Artistic License.

See http://dev.perl.org/licenses/ for more information.

=cut

1;<|MERGE_RESOLUTION|>--- conflicted
+++ resolved
@@ -83,34 +83,6 @@
     my ($self, $json_struct) = @_;
 
     if (exists $self->{selector}) {
-<<<<<<< HEAD
-        if ($self->{selector} eq '*') {
-            my @records;
-            
-            for my $record (@$json_struct) {
-                push(@records, @{$record->{$self->{children}}});
-            }
-            
-		    $self->seed(\@records);
-=======
-	if (ref($self->{selector}) eq 'HASH') {
-	    my (@k, $key, $value);
-
-	    # loop through top level elements and locate selector
-	    if ((@k = keys %{$self->{selector}})) {
-		$key = $k[0];
-		$value = $self->{selector}->{$key};
-		
-		for my $record (@$json_struct) {
-		    if (exists $record->{$key} 
-			&& $record->{$key} eq $value) {
-		    $self->seed($record->{$self->{children}});
->>>>>>> 5f074f5f
-		    return;
-		    }
-		}
-<<<<<<< HEAD
-        
         if (ref($self->{selector}) eq 'HASH') {
             my (@k, $key, $value);
 
@@ -130,24 +102,20 @@
 
             return;
         }
-=======
-	    }
-	}
-	elsif ($self->{selector} eq '*') {
-	    # find all elements
-	    $self->seed($self->_tree($json_struct, $self->{children}, $self->{sort}));
+        elsif ($self->{selector} eq '*') {
+            # find all elements
+            $self->seed($self->_tree($json_struct, $self->{children}, $self->{sort}));
 
-	    if ($self->{sort}) {
-		$self->sort($self->{sort}, $self->{unique});
-	    }
+            if ($self->{sort}) {
+                $self->sort($self->{sort}, $self->{unique});
+            }
 
-	    return;
-	}
+            return;
+        }
 
-	# no matches for selector, seed iterator with empty list
-	$self->seed();
-	return;
->>>>>>> 5f074f5f
+        # no matches for selector, seed iterator with empty list
+        $self->seed();
+        return;
     }
     
     $self->seed($json_struct);
@@ -158,11 +126,11 @@
     my (@leaves);
 
     for my $record (@$json_struct) {
-	if (exists $record->{$children}) {
-	    for my $child (@{$record->{$children}}) {
-		push (@leaves, $child);
-	    }
-	}
+        if (exists $record->{$children}) {
+            for my $child (@{$record->{$children}}) {
+                push (@leaves, $child);
+            }
+        }
     }
 
     return \@leaves;
